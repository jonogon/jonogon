import {publicProcedure} from '../../../index.mjs';
import {z} from 'zod';
import {scope} from 'scope-utilities';
import {TRPCError} from '@trpc/server';
import {orderBy, pick} from 'es-toolkit';
import {deriveStatus} from '../../../../../db/model-utils/petition.mjs';
import {sql} from 'kysely';
import {jsonArrayFrom} from 'kysely/helpers/postgres';
import {protectedProcedure} from '../../../middleware/protected.mjs';
import {removeStopwords, eng, ben} from 'stopword';

export const listPetitions = publicProcedure
    .input(
        z.object({
<<<<<<< HEAD
            filter: z
                .enum(['request', 'formalized', 'own', 'flagged'])
                .default('request'),
=======
            filter: z.enum(['request', 'formalized', 'own']).default('request'),
>>>>>>> 232919bf
            sort: z.enum(['time', 'votes', 'score']).default('votes'),
            order: z.enum(['asc', 'desc']).default('desc'),
            page: z.number().default(0),
        }),
    )
    .query(async ({input, ctx}) => {
        const query = ctx.services.postgresQueryBuilder
            .with('results', (db) => {
                return scope(
                    scope(
                        scope(
                            db
                                .selectFrom('petitions')
                                .where('deleted_at', 'is', null)
                                .leftJoin('petition_votes as upvotes', (join) =>
                                    join
                                        .onRef(
                                            'petitions.id',
                                            '=',
                                            'upvotes.petition_id',
                                        )
                                        .on('upvotes.vote', '=', 1),
                                )
                                .select(['petitions.id'])
                                .select(({fn}) => [
                                    fn
                                        .count('upvotes.id')
                                        .as('petition_upvote_count'),
                                ]),
                        ).let((query) => {
                            if (input.filter === 'request') {
                                return query
                                    .where(
                                        'petitions.approved_at',
                                        'is not',
                                        null,
                                    )
                                    .where(
                                        'petitions.formalized_at',
                                        'is',
                                        null,
                                    )
                                    .where('petitions.flagged_at', 'is', null);
                            } else if (input.filter === 'formalized') {
                                return query
                                    .where(
                                        'petitions.formalized_at',
                                        'is not',
                                        null,
                                    )
                                    .where('petitions.flagged_at', 'is', null);
                            } else if (input.filter == 'flagged') {
                                return query
                                    .where(
                                        'petitions.approved_at',
                                        'is not',
                                        null,
                                    )
                                    .where(
                                        'petitions.flagged_at',
                                        'is not',
                                        null,
                                    );
                            } else {
                                return query;
                            }
                        }),
                    ).let((query) => {
                        if (input.filter === 'own') {
                            if (!ctx.auth?.user_id) {
                                throw new TRPCError({
                                    code: 'UNAUTHORIZED',
                                    message:
                                        'must-be-logged-in-to-view-own-petitions',
                                });
                            }

                            return query.where(
                                'petitions.created_by',
                                '=',
                                `${ctx.auth.user_id}`,
                            );
                        }

                        return query;
                    }),
                )
                    .let((query) =>
                        input.sort === 'time'
                            ? query.orderBy(
                                  input.filter === 'own'
                                      ? 'petitions.created_at'
                                      : input.filter === 'request'
                                        ? 'petitions.submitted_at'
                                        : 'petitions.formalized_at',
                                  input.order,
                              )
                            : query.orderBy(
                                  'petition_upvote_count',
                                  input.order,
                              ),
                    )
                    .groupBy(['petitions.id'])
                    .offset(input.page * 32)
                    .limit(33);
            })
            .with('result_with_downvotes', (db) => {
                return db
                    .selectFrom('results')
                    .leftJoin('petition_votes as downvotes', (join) =>
                        join
                            .onRef('results.id', '=', 'downvotes.petition_id')
                            .on('downvotes.vote', '=', -1),
                    )
                    .selectAll('results')
                    .select(({fn}) => [
                        fn.count('downvotes.id').as('petition_downvote_count'),
                    ])
                    .groupBy(['results.id', 'results.petition_upvote_count']);
            })
            .with('result_with_comment_count', (db) => {
                return db
                    .selectFrom('results')
                    .leftJoin('comments', 'results.id', 'comments.petition_id')
                    .selectAll('results')
                    .where('comments.deleted_at', 'is', null)
                    .select(({fn}) => [
                        fn.count('comments.id').as('petition_comment_count'),
                    ])
                    .groupBy(['results.id', 'results.petition_upvote_count']);
            })
            .with('first_attachments', (db) => {
                return db
                    .selectFrom('results')
                    .innerJoin('petition_attachments', (join) => {
                        return join
                            .onRef(
                                'results.id',
                                '=',
                                'petition_attachments.petition_id',
                            )
                            .on('petition_attachments.deleted_at', 'is', null)
                            .on('petition_attachments.is_image', '=', true);
                    })
                    .select([
                        'petition_attachments.petition_id',
                        'petition_attachments.attachment',
                    ])
                    .distinctOn('petition_attachments.petition_id')
                    .orderBy('petition_attachments.petition_id', 'asc')
                    .orderBy('petition_attachments.created_at', 'asc');
            })
            .selectFrom('result_with_downvotes')
            .innerJoin('petitions', 'petitions.id', 'result_with_downvotes.id')
            .innerJoin(
                'result_with_comment_count',
                'petitions.id',
                'result_with_comment_count.id',
            )
            .innerJoin('users', 'users.id', 'petitions.created_by')
            .leftJoin('petition_votes as votes', (join) =>
                join
                    .onRef('petitions.id', '=', 'votes.petition_id')
                    .on('votes.user_id', '=', `${ctx.auth?.user_id ?? 0}`),
            )
            .leftJoin(
                'first_attachments',
                'first_attachments.petition_id',
                'petitions.id',
            )
            .selectAll('petitions')
            .select([
                'users.name as user_name',
                'users.picture as user_picture',
                'result_with_downvotes.petition_upvote_count',
                'result_with_downvotes.petition_downvote_count',
                'result_with_comment_count.petition_comment_count',
                'votes.vote as user_vote',
                'first_attachments.attachment as attachment',
            ]);

        const data =
            input.sort === 'time'
                ? await query
                      .orderBy(
                          input.filter === 'own'
                              ? 'petitions.created_at'
                              : input.filter === 'request'
                                ? 'petitions.submitted_at'
                                : 'petitions.formalized_at',
                          input.order,
                      )
                      .execute()
                : input.sort === 'score'
                    ? await query
                          .orderBy('log_score', input.order)
                          .execute()
                    : await query
                          .orderBy('petition_upvote_count', input.order)
                          .execute();

        // Fetch unvoted formalized petitions count
        let unvotedFormalizedPetitionsCount = 0;

        if (input.filter !== 'own') {
            const result = await ctx.services.postgresQueryBuilder
                .selectFrom('petitions')
                .leftJoin('petition_votes', (join) =>
                    join
                        .onRef(
                            'petitions.id',
                            '=',
                            'petition_votes.petition_id',
                        )
                        .on(
                            'petition_votes.user_id',
                            '=',
                            `${ctx.auth?.user_id ?? 0}`,
                        ),
                )
                .where('petitions.formalized_at', 'is not', null)
                .where('petitions.deleted_at', 'is', null)
                .where('petitions.flagged_at', 'is', null) // Ensure the petition is not flagged
                .where('petition_votes.vote', 'is', null) // Ensure the user has not voted
                .select(({fn}) => fn.count('petitions.id').as('count'))
                .execute();

            unvotedFormalizedPetitionsCount = Number(result[0]?.count) || 0;
        }

        return {
            input,
            data: await Promise.all(
                data.map(async (petition) => ({
                    data: {
                        ...pick(petition, [
                            'id',
                            'title',
                            'location',
                            'target',
                            'created_at',
                            'submitted_at',
                            'rejected_at',
                            'rejection_reason',
                            'flagged_at',
                            'flagged_reason',
                            'approved_at',
                            'formalized_at',
                            'petition_upvote_count',
                            'petition_downvote_count',
                            'petition_comment_count',
                            'upvote_target',
                        ]),
                        created_by: {
                            id: petition.created_by,
                            name: petition.user_name,
                            picture: petition.user_picture,
                        },
                        status: deriveStatus(petition),
                        attachment: petition.attachment
                            ? await ctx.services.fileStorage.getFileURL(
                                  petition.attachment,
                              )
                            : null,
                    },
                    extras: {
                        user_vote: petition.user_vote,
                        user: {
                            name: petition.user_name,
                            picture: petition.user_picture,
                        },
                    },
                })),
            ),
            ...(input.filter !== 'own' && {
                unvoted_formalized_petitions_count:
                    unvotedFormalizedPetitionsCount,
            }),
        };
    });

export const listSuggestedPetitions = protectedProcedure
    .input(
        z.object({
            location: z.string(),
            target: z.string(),
            petitionId: z.string(),
        }),
    )
    .query(async ({input, ctx}) => {
        const TIME_PERIOD = '30 days';
        const MAX_PETITIONS = 10;

        const FORMALIZED_PETITION_WEIGHT = 20; // Higher weight for formalized petitions
        const LOCATION_TARGET_WEIGHT = 5; // medium weight for location/target-based petitions
        const TRENDING_VOTES_WEIGHT = 1; // Lower weight for trending (vote count) petitions

        try {
            const petitions = await ctx.services.postgresQueryBuilder
                .selectFrom('petitions')
                .where('petitions.deleted_at', 'is', null)
                .where('petitions.approved_at', 'is not', null)
                .where('petitions.id', '!=', input.petitionId) // Exclude the current petition
                .leftJoin('petition_votes as votes', (join) =>
                    join
                        .onRef('petitions.id', '=', 'votes.petition_id')
                        .on('votes.user_id', '=', `${ctx.auth?.user_id ?? 0}`),
                )
                .where('votes.petition_id', 'is', null) // Exclude petitions that have been voted by the user
                .leftJoin(
                    'petition_votes',
                    'petitions.id',
                    'petition_votes.petition_id',
                )
                .select((eb) => [
                    'petitions.id',
                    'petitions.title',
                    'petitions.location',
                    'petitions.target',
                    'petitions.created_at',
                    eb.fn.count('petition_votes.id').as('vote_count'),
                    sql<number>`SUM(CASE WHEN "petition_votes"."vote" = 1 THEN 1 ELSE 0 END)`.as(
                        'upvotes',
                    ),
                    sql<number>`SUM(CASE WHEN "petition_votes"."vote" = -1 THEN 1 ELSE 0 END)`.as(
                        'downvotes',
                    ),
                    jsonArrayFrom(
                        eb
                            .selectFrom('petition_attachments')
                            .selectAll()
                            .whereRef(
                                'petition_attachments.petition_id',
                                '=',
                                'petitions.id',
                            )
                            .where(
                                'petition_attachments.deleted_at',
                                'is',
                                null,
                            )
                            .where('petition_attachments.is_image', '=', true),
                    ).as('attachments'),
                    // Calculate the weight based on matching location/target and vote count
                    sql<number>`
                        (
                            CASE
                                WHEN petitions.formalized_at IS NOT NULL THEN ${FORMALIZED_PETITION_WEIGHT}
                                WHEN petitions.location = ${input.location} AND petitions.target = ${input.target}
                                THEN ${LOCATION_TARGET_WEIGHT * 2}
                                WHEN petitions.location = ${input.location} OR petitions.target = ${input.target}
                                THEN ${LOCATION_TARGET_WEIGHT}
                                ELSE 0
                            END
                            + ${TRENDING_VOTES_WEIGHT} * COUNT(petition_votes.id)
                        )
                    `.as('weighted_score'),
                ])

                .groupBy(['petitions.id'])
                .orderBy('weighted_score', 'desc')
                .orderBy('created_at', 'desc')
                .where(
                    'petitions.created_at',
                    '>=',
                    sql<Date>`NOW() - INTERVAL ${sql.lit(TIME_PERIOD)}`, // Trending within the last 30 days
                )
                .limit(MAX_PETITIONS)
                .execute();

            const uniquePetitions = new Map<
                string,
                (typeof petitions)[number]
            >();

            petitions.forEach((petition) => {
                if (!uniquePetitions.has(petition.id)) {
                    uniquePetitions.set(petition.id, petition);
                }
            });

            const suggestedPetitions = Array.from(uniquePetitions.values());

            return {
                data: await Promise.all(
                    suggestedPetitions.map(async (petition) => ({
                        ...petition,
                        attachments:
                            petition.attachments.length > 0
                                ? await ctx.services.fileStorage.getFileURL(
                                      petition.attachments[0].attachment,
                                  )
                                : null,
                    })),
                ),
            };
        } catch (error) {
            console.error('Error fetching suggested petitions:', error);
            throw new TRPCError({
                code: 'INTERNAL_SERVER_ERROR',
                message: 'An error occurred while fetching suggested petitions',
            });
        }
    });

export const suggestSimilarPetitions = publicProcedure
    .input(
        z.object({
            title: z.string().min(5),
        }),
    )
    .query(async ({input, ctx}) => {
        const keywords = [
            ...new Set(
                removeStopwords(input.title.toLowerCase().split(' '), [
                    ...eng,
                    ...ben,
                ]).filter((word) => word.length > 2),
            ),
        ];

        if (keywords.length < 2) {
            return {data: []};
        }

        const similarPetitions = await ctx.services.postgresQueryBuilder
            .selectFrom('petitions')
            .select(['petitions.id', 'petitions.title'])
            .where('petitions.deleted_at', 'is', null)
            .where('petitions.approved_at', 'is not', null)
            .where((eb) =>
                eb.or(
                    keywords.map((keyword) =>
                        eb('petitions.title', 'ilike', `%${keyword}%`),
                    ),
                ),
            )
            .execute();

        const petitionsWithVotes = await Promise.all(
            similarPetitions.map(async (petition) => {
                const upvotes = await ctx.services.postgresQueryBuilder
                    .selectFrom('petition_votes')
                    .select((eb) => eb.fn.count('id').as('count'))
                    .where('petition_id', '=', petition.id)
                    .where('vote', '=', 1)
                    .executeTakeFirst();

                const downvotes = await ctx.services.postgresQueryBuilder
                    .selectFrom('petition_votes')
                    .select((eb) => eb.fn.count('id').as('count'))
                    .where('petition_id', '=', petition.id)
                    .where('vote', '=', -1)
                    .executeTakeFirst();

                return {
                    ...petition,
                    upvotes: Number(upvotes?.count || 0),
                    downvotes: Number(downvotes?.count || 0),
                    match_count: petition.title
                        ? keywords.filter((keyword) =>
                              petition.title
                                  ?.toLowerCase()
                                  .includes(keyword.toLowerCase()),
                          ).length
                        : 0,
                };
            }),
        );

        const sortedPetitions = petitionsWithVotes
            .filter((petition) => petition.match_count > 0)
            .sort(
                (a, b) =>
                    b.match_count - a.match_count ||
                    b.upvotes - a.upvotes ||
                    a.downvotes - b.downvotes,
            )
            .slice(0, 5);

        return {data: sortedPetitions};
    });<|MERGE_RESOLUTION|>--- conflicted
+++ resolved
@@ -12,13 +12,9 @@
 export const listPetitions = publicProcedure
     .input(
         z.object({
-<<<<<<< HEAD
             filter: z
                 .enum(['request', 'formalized', 'own', 'flagged'])
                 .default('request'),
-=======
-            filter: z.enum(['request', 'formalized', 'own']).default('request'),
->>>>>>> 232919bf
             sort: z.enum(['time', 'votes', 'score']).default('votes'),
             order: z.enum(['asc', 'desc']).default('desc'),
             page: z.number().default(0),
@@ -112,8 +108,8 @@
                                   input.filter === 'own'
                                       ? 'petitions.created_at'
                                       : input.filter === 'request'
-                                        ? 'petitions.submitted_at'
-                                        : 'petitions.formalized_at',
+                                      ? 'petitions.submitted_at'
+                                      : 'petitions.formalized_at',
                                   input.order,
                               )
                             : query.orderBy(
@@ -207,18 +203,16 @@
                           input.filter === 'own'
                               ? 'petitions.created_at'
                               : input.filter === 'request'
-                                ? 'petitions.submitted_at'
-                                : 'petitions.formalized_at',
+                              ? 'petitions.submitted_at'
+                              : 'petitions.formalized_at',
                           input.order,
                       )
                       .execute()
                 : input.sort === 'score'
-                    ? await query
-                          .orderBy('log_score', input.order)
-                          .execute()
-                    : await query
-                          .orderBy('petition_upvote_count', input.order)
-                          .execute();
+                ? await query.orderBy('log_score', input.order).execute()
+                : await query
+                      .orderBy('petition_upvote_count', input.order)
+                      .execute();
 
         // Fetch unvoted formalized petitions count
         let unvotedFormalizedPetitionsCount = 0;
@@ -367,9 +361,13 @@
                         (
                             CASE
                                 WHEN petitions.formalized_at IS NOT NULL THEN ${FORMALIZED_PETITION_WEIGHT}
-                                WHEN petitions.location = ${input.location} AND petitions.target = ${input.target}
+                                WHEN petitions.location = ${
+                                    input.location
+                                } AND petitions.target = ${input.target}
                                 THEN ${LOCATION_TARGET_WEIGHT * 2}
-                                WHEN petitions.location = ${input.location} OR petitions.target = ${input.target}
+                                WHEN petitions.location = ${
+                                    input.location
+                                } OR petitions.target = ${input.target}
                                 THEN ${LOCATION_TARGET_WEIGHT}
                                 ELSE 0
                             END
