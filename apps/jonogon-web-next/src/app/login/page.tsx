'use client';

import {useCallback, useEffect, useState} from 'react';
import {trpc} from '@/trpc/client';
<<<<<<< HEAD
=======
import {useAuthState, useTokenManager} from '@/auth/token-manager';
>>>>>>> 0abaaca0
import {toast} from '@/components/ui/use-toast';
import OTPStage from '@/components/custom/OTPStage';
import NumberStage from '@/components/custom/NumberStage';
import {useRouter, useSearchParams} from 'next/navigation';
import {firebaseAuth} from '@/firebase';
import {signInWithCustomToken} from 'firebase/auth';

export default function Login() {
    const [number, setNumber] = useState(
        process.env.NODE_ENV === 'development' ? '01111111111' : '',
    );

    const [otp, setOTP] = useState(
        process.env.NODE_ENV === 'development' ? '1111' : '',
    );

    const [stage, setStage] = useState<'number' | 'otp'>('number');

    const {
        mutate: requestOTP,
        isLoading: isRequestLoading,
        error: otpRequestError,
    } = trpc.auth.requestOTP.useMutation();

    const {mutate: createToken, isLoading: isTokenLoading} =
        trpc.auth.createToken.useMutation();

    const updateNumber = useCallback(
        (ev: React.ChangeEvent<HTMLInputElement>) => {
            setNumber(ev.target.value.replace(/[^[0-9]/g, '').substring(0, 11));
        },
        [setNumber],
    );

    const updateOTP = useCallback(
        (newValue: string) => {
            setOTP(newValue.replace(/[^[0-9]/g, '').substring(0, 4));
        },
        [setOTP],
    );

    const sendOTPRequest = () => {
        requestOTP(
            {
                phoneNumber: `+88${number}`,
            },
            {
                onSuccess: () => {
                    setStage('otp');
                },
            },
        );
    };

<<<<<<< HEAD
=======
    const {set: setTokens} = useTokenManager();
    const isAuthenticated = useAuthState();
>>>>>>> 0abaaca0
    const router = useRouter();
    const params = useSearchParams();

    const redirectUrl: string = params.get('next') ?? '/';

    if (isAuthenticated) router.push(redirectUrl);
    const login = () => {
        createToken(
            {
                phoneNumber: `+88${number}`,
                otp: otp,
            },
            {
                onSuccess: async (data) => {
                    const credentials = await signInWithCustomToken(
                        firebaseAuth(),
                        data.firebase_custom_token,
                    );

                    if (credentials.user) {
                        router.push(redirectUrl);
                    }
                },
            },
        );
    };

    const onChangeNumPress = () => {
        setStage('number');
    };

    useEffect(() => {
        if (otpRequestError) {
            toast({
                title: 'Otp Request Error',
                description: otpRequestError.message,
            });
        }
    }, [otpRequestError]);

    return (
        <div className="max-w-screen-sm mx-auto px-4 flex flex-col justify-center">
            <title>Login — জনগণ</title>
            <h1
                className={
                    'text-3xl py-12 md:py-20 font-regular text-stone-600 leading-0'
                }>
                জনগণের প্লাটফর্মে Login করুন 🇧🇩
            </h1>
            {stage === 'number' ? (
                <NumberStage
                    number={number}
                    onNumberChange={updateNumber}
                    onNext={sendOTPRequest}
                    isLoading={isRequestLoading}
                />
            ) : (
                <OTPStage
                    number={number}
                    otp={otp}
                    onOTPChange={updateOTP}
                    onVerify={login}
                    onChangeNumPress={onChangeNumPress}
                    onOtpResendPress={sendOTPRequest}
                    isLoading={isTokenLoading}
                />
            )}
        </div>
    );
}<|MERGE_RESOLUTION|>--- conflicted
+++ resolved
@@ -2,10 +2,7 @@
 
 import {useCallback, useEffect, useState} from 'react';
 import {trpc} from '@/trpc/client';
-<<<<<<< HEAD
-=======
-import {useAuthState, useTokenManager} from '@/auth/token-manager';
->>>>>>> 0abaaca0
+import {useAuthState} from '@/auth/token-manager';
 import {toast} from '@/components/ui/use-toast';
 import OTPStage from '@/components/custom/OTPStage';
 import NumberStage from '@/components/custom/NumberStage';
@@ -60,11 +57,8 @@
         );
     };
 
-<<<<<<< HEAD
-=======
-    const {set: setTokens} = useTokenManager();
     const isAuthenticated = useAuthState();
->>>>>>> 0abaaca0
+
     const router = useRouter();
     const params = useSearchParams();
 
