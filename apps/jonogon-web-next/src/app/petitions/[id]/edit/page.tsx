'use client';

import {firebaseAuth} from '@/firebase';

export const runtime = 'edge';

import {useCallback, useEffect, useState} from 'react';
import {useMutation} from '@tanstack/react-query';
import {scope} from 'scope-utilities';
import {TrashIcon} from '@radix-ui/react-icons';
<<<<<<< HEAD
=======
import {useTokenManager, useAuthState} from '@/auth/token-manager';
>>>>>>> 0abaaca0
import {useParams, useRouter, useSearchParams} from 'next/navigation';
import {trpc} from '@/trpc/client';
import z from 'zod';
import {Label} from '@/components/ui/label';
import {Input} from '@/components/ui/input';
import {Button} from '@/components/ui/button';
import {toast} from '@/components/ui/use-toast';
import {
    AlertDialog,
    AlertDialogAction,
    AlertDialogCancel,
    AlertDialogContent,
    AlertDialogDescription,
    AlertDialogFooter,
    AlertDialogHeader,
    AlertDialogTitle,
    AlertDialogTrigger,
} from '@/components/ui/alert-dialog';
import {AutoCompleteInput} from '@/components/ui/input-autocomplete';
import {petitionLocations, petitionTargets} from '@/lib/constants';

export default function EditPetition() {
    const utils = trpc.useUtils();

    const params = useSearchParams();

    const {id: petition_id} = useParams<{id: string}>();
    const router = useRouter();

    const isAuthenticated = useAuthState();
    const { data: selfResponse } = trpc.users.getSelf.useQuery(undefined, {
        enabled: !!isAuthenticated,
    });

    const freshValue = params.get('fresh');

    const [attachmentQueue, setAttachmentQueue] = useState<
        {
            type: 'image' | 'attachment';
            file: File;
        }[]
    >([]);

    const removeOne = useCallback(
        (type: 'image' | 'attachment') => {
            setAttachmentQueue((queue) => {
                const lastIndex = queue.findLastIndex(
                    (attachment) => attachment.type === type,
                );

                return queue.filter((_attachment, i) => i !== lastIndex);
            });
        },
        [setAttachmentQueue],
    );

    const {mutate: updatePetition, isLoading: isPetitionSaving} =
        trpc.petitions.update.useMutation({
            onSuccess: async () => {
                await utils.petitions.get.invalidate({id: petition_id});
                router.push(`/petitions/${petition_id}`);
            },
        });

    const {data: petitionRemoteData, isLoading: isPetitionLoading} =
        trpc.petitions.get.useQuery({
            id: petition_id!,
        });

    const [nextPetitionData, setNextPetitionData] = useState<{
        target?: string;
        location?: string;
        title?: string;
        description?: string;
    }>({});

    const petitionData = {
        target:
            nextPetitionData.target ??
            petitionRemoteData?.data.target ??
            undefined,
        location:
            nextPetitionData.location ??
            petitionRemoteData?.data.location ??
            undefined,
        title:
            nextPetitionData.title ??
            petitionRemoteData?.data.title ??
            undefined,
        description:
            nextPetitionData.description ??
            petitionRemoteData?.data.description ??
            undefined,
    };

    const handleUpdateData = useCallback(
        (key: keyof typeof nextPetitionData, val: string) => {
            setNextPetitionData((nextPetitionData) => ({
                ...nextPetitionData,
                [key]: val,
            }));
        },
        [setNextPetitionData],
    );

    const handleUpdatePetition = () => {
        updatePetition({
            id: Number(petition_id),
            data: petitionData,
        });
    };

    const handlePetitionSubmission = () => {
        updatePetition({
            id: Number(petition_id),
            data: petitionData,
            also_submit: true,
        });
    };

    const softDeleteMutation = trpc.petitions.softDeletePetition.useMutation({
        onSuccess: () => {
            // Show success message
            toast({
                title: 'Success',
                description: 'Petition has been successfully deleted.',
                variant: 'destructive',
            });

            // Redirect to home page after a short delay
            setTimeout(() => {
                router.push('/?type=own');
            }, 2000); // Redirect after 2 seconds
        },
    });

    const handleSoftDelete = async () => {
        await softDeleteMutation.mutateAsync({id: Number(petition_id)});
    };

    const {mutate: uploadAttachment} = useMutation({
        mutationFn: async (data: {type: 'image' | 'file'; file: File}) => {
            const user = firebaseAuth().currentUser;

            if (!user) {
                return;
            }

            const search = new URLSearchParams({
                type: data.type,
                filename: data.file.name,
            });

            const response = await fetch(
                process.env.NODE_ENV === 'development'
                    ? `http://${window.location.hostname}:12001/petitions/${petition_id}/attachments?${search}`
                    : `https://core.jonogon.org/petitions/${petition_id}/attachments?${search}`,
                {
                    method: 'POST',
                    headers: {
                        'Content-Type': 'application/octet-stream',
                        Authorization: `Bearer ${await user.getIdToken()}`,
                    },
                    body: data.file,
                },
            );

            return (await response.json()) as {
                message: 'image-added' | 'attachment-added';
            };
        },
        onSuccess: async (response) => {
            if (response?.message === 'image-added') {
                removeOne('image');
            } else {
                removeOne('attachment');
            }

            await utils.petitions.get.invalidate({id: petition_id});
        },
    });

    useEffect(() => {
        if (!attachmentQueue.length) {
            return;
        }

        const attachment = attachmentQueue[attachmentQueue.length - 1];

        uploadAttachment({
            type: attachment.type === 'image' ? 'image' : 'file',
            file: attachment.file,
        });
    }, [attachmentQueue]);

    const {mutate: removeAttachment} =
        trpc.petitions.removeAttachment.useMutation({
            onSuccess: async () => {
                await utils.petitions.get.invalidate({id: petition_id});
            },
        });

    const isValid = z
        .object({
            title: z.string().min(12),
            target: z.string().min(6),
            location: z.string().min(3),
            description: z.string().optional(),
        })
        .safeParse(petitionData).success;

        const isOwnPetition =
        petitionRemoteData &&
        selfResponse &&
        `${petitionRemoteData?.data.created_by}` === `${selfResponse?.data.id}`;

        const isAdmin = !!selfResponse?.meta.token.is_user_admin;
        const isMod = !!selfResponse?.meta.token.is_user_moderator;

        useEffect(() => {
            if (!isAuthenticated) {
                router.push(`/login?next=${encodeURIComponent(`/petitions/${petition_id}/edit`)}`);
            } else if (!isPetitionLoading && petitionRemoteData && selfResponse) {
                if (!(isOwnPetition || isAdmin || isMod)) {
                    router.push(`/petitions/${petition_id}`);
                    toast({
                        title: 'You are not authorized to edit this petition',
                        variant: 'destructive',
                    });
                }
            }
        }, [isAuthenticated, isPetitionLoading, petitionRemoteData, selfResponse, isOwnPetition, isAdmin, isMod, router, petition_id]);

        if (!isAuthenticated || (!isPetitionLoading && !(isOwnPetition || isAdmin || isMod))) {
            return null;
        }
    return (
        <div className="flex flex-col gap-4 max-w-screen-sm mx-auto pt-5 pb-16 px-4">
            <div className="flex flex-col-reverse gap-6 sm:flex-row sm:gap-2 justify-between py-12 md:py-10">
                <h1
                    className={
                        'text-5xl font-regular text-stone-600 leading-0'
                    }>
                    {freshValue ? '✊ Create New দাবি' : '✊ Update দাবি'}
                </h1>
                {freshValue ? (
                    ''
                ) : (
                    <AlertDialog>
                        <AlertDialogTrigger asChild>
                            <Button
                                size={'lg'}
                                disabled={isPetitionSaving}
                                variant={'outline'}>
                                Delete
                            </Button>
                        </AlertDialogTrigger>
                        <AlertDialogContent>
                            <AlertDialogHeader>
                                <AlertDialogTitle>
                                    Are you absolutely sure?
                                </AlertDialogTitle>
                                <AlertDialogDescription>
                                    This action cannot be undone. This will
                                    permanently delete your account and remove
                                    your data from our servers.
                                </AlertDialogDescription>
                            </AlertDialogHeader>
                            <AlertDialogFooter>
                                <AlertDialogCancel>Cancel</AlertDialogCancel>
                                <AlertDialogAction onClick={handleSoftDelete}>
                                    Confirm
                                </AlertDialogAction>
                            </AlertDialogFooter>
                        </AlertDialogContent>
                    </AlertDialog>
                )}
            </div>
            <div className="flex flex-col gap-5 py-4">
                <div className="flex flex-col gap-2">
                    <Label htmlFor="title">
                        <div className={'font-bold text-lg'}>Title *</div>
                        <div className={'text-stone-500'}>
                            আপনার আবেদনের শিরোনাম লিখুন
                        </div>
                    </Label>
                    <Input
                        className="bg-card text-card-foreground text-2xl py-7"
                        id="title"
                        value={petitionData.title ?? ''}
                        onChange={(e) =>
                            handleUpdateData('title', e.target.value)
                        }
                        placeholder="Ex: Make Primary Education Better"
                    />
                </div>
                <div className="flex flex-col gap-2">
                    <Label htmlFor="target">
                        <div className={'font-bold text-lg'}>
                            Who are you petitioning to? *
                        </div>
                        <div className={'text-stone-500'}>
                            আপনি কার কাছে দাবি করছেন?
                        </div>
                    </Label>
                    <AutoCompleteInput
                        options={petitionTargets}
                        className="bg-card text-card-foreground"
                        id="target"
                        value={petitionData.target ?? ''}
                        onChange={(e) =>
                            handleUpdateData('target', e.target.value)
                        }
                        placeholder="Ex: Minister, Ministry, Department, Politician, Prime Minister"
                    />
                </div>
                <div className="flex flex-col gap-2">
                    <Label htmlFor="target">
                        <div className={'font-bold text-lg'}>
                            Area it affects *
                        </div>
                        <div className={'text-stone-500'}>
                            কোন এলাকার মানুষের জন্য প্রযোজ্য?
                        </div>
                    </Label>
                    <AutoCompleteInput
                        options={petitionLocations}
                        id="target"
                        value={petitionData.location ?? ''}
                        className="bg-card text-card-foreground"
                        onChange={(e) =>
                            handleUpdateData('location', e.target.value)
                        }
                        placeholder="Ex: Entire Bangladesh"
                    />
                </div>
                <div className="flex flex-col gap-2">
                    <Label htmlFor="pictures">
                        <div className={'font-bold text-lg'}>
                            Pictures{' '}
                            <span
                                className={'font-light italic text-stone-600'}>
                                (optional)
                            </span>
                        </div>
                        <div className={'text-stone-500'}>
                            কিছু ছবি upload করতে পারেন
                        </div>
                    </Label>
                    <div className={'flex flex-row flex-wrap gap-2'}>
                        <div
                            className={
                                'flex justify-center items-center border-4 w-24 h-20 rounded-lg relative bg-card hover:bg-card/30 cursor-pointer'
                            }>
                            <span
                                className={
                                    'text-5xl text-stone-400 drop-shadow-sm cursor-pointer'
                                }>
                                +
                            </span>
                            <input
                                id={'pictures'}
                                type={'file'}
                                multiple
                                accept={'image/*'}
                                className={
                                    'absolute top-0 left-0 w-full h-full opacity-0 cursor-pointer'
                                }
                                onChange={(ev) => {
                                    setAttachmentQueue((queue) => [
                                        ...queue,
                                        ...scope(ev.target.files).let(
                                            (files) => {
                                                if (!files) {
                                                    return [];
                                                }

                                                const attachments = [];

                                                for (
                                                    let i = 0;
                                                    i < files.length;
                                                    i++
                                                ) {
                                                    const file = files.item(i);

                                                    if (!file) {
                                                        continue;
                                                    }

                                                    attachments.push({
                                                        type: 'image' as const,
                                                        file: file,
                                                    });
                                                }

                                                return attachments;
                                            },
                                        ),
                                    ]);
                                }}
                            />
                        </div>

                        {attachmentQueue
                            .filter((attachment) => attachment.type === 'image')
                            .map((attachment, i) => (
                                <div
                                    key={i}
                                    className={
                                        'flex justify-center items-center border-4 w-24 h-20 rounded-lg'
                                    }>
                                    <div
                                        className={
                                            'animate-spin border-4 border-b-transparent border-l-transparent border-red-500 w-8 h-8 rounded-full'
                                        }></div>
                                </div>
                            ))}

                        {petitionRemoteData?.data?.attachments
                            .filter((attachment) => attachment.type === 'image')
                            .map((attachment) => (
                                <div
                                    key={attachment.id}
                                    className={
                                        'flex justify-center items-center border-4 w-24 h-20 rounded-lg bg-black relative'
                                    }>
                                    <img
                                        src={attachment.thumbnail!!.replace(
                                            '$CORE_HOSTNAME',
                                            window.location.hostname,
                                        )}
                                        alt={attachment.filename}
                                        className={
                                            'w-full h-full object-contain object-center'
                                        }
                                    />
                                    <button
                                        className={
                                            'absolute bottom-1 right-1 bg-red-500/90 text-sm hover:bg-red-600 p-2 rounded-sm'
                                        }
                                        onClick={() =>
                                            removeAttachment({
                                                petition_id: Number(
                                                    petition_id ?? '0',
                                                ),
                                                attachment_id: Number(
                                                    attachment.id,
                                                ),
                                            })
                                        }>
                                        <TrashIcon />
                                    </button>
                                </div>
                            ))}
                    </div>
                </div>
                <div className="flex flex-col gap-2">
                    <Label>
                        <div className={'font-bold text-lg'}>
                            Petition Details
                        </div>
                        <div className={'text-stone-500'}>বিস্তারিত লিখুন</div>
                    </Label>
                    <textarea
                        className={'font-mono p-3 h-48'}
                        placeholder={'Enter Details Here...'}
                        value={petitionData.description ?? ''}
                        onChange={(e) =>
                            handleUpdateData('description', e.target.value)
                        }></textarea>
                </div>
                <div className={'flex flex-row space-x-2'}>
                    <Button
                        className={'flex-1'}
                        size={'lg'}
                        disabled={isPetitionSaving || !isValid}
                        onClick={handlePetitionSubmission}>
                        Submit দাবি
                    </Button>

                    <Button
                        variant={isValid ? 'outline' : 'default'}
                        size={'lg'}
                        disabled={isPetitionSaving}
                        onClick={handleUpdatePetition}>
                        Save Draft
                    </Button>
                </div>
            </div>
        </div>
    );
}<|MERGE_RESOLUTION|>--- conflicted
+++ resolved
@@ -8,10 +8,8 @@
 import {useMutation} from '@tanstack/react-query';
 import {scope} from 'scope-utilities';
 import {TrashIcon} from '@radix-ui/react-icons';
-<<<<<<< HEAD
-=======
-import {useTokenManager, useAuthState} from '@/auth/token-manager';
->>>>>>> 0abaaca0
+import {useAuthState} from '@/auth/token-manager';
+
 import {useParams, useRouter, useSearchParams} from 'next/navigation';
 import {trpc} from '@/trpc/client';
 import z from 'zod';
@@ -42,7 +40,8 @@
     const router = useRouter();
 
     const isAuthenticated = useAuthState();
-    const { data: selfResponse } = trpc.users.getSelf.useQuery(undefined, {
+
+    const {data: selfResponse} = trpc.users.getSelf.useQuery(undefined, {
         enabled: !!isAuthenticated,
     });
 
@@ -223,31 +222,47 @@
         })
         .safeParse(petitionData).success;
 
-        const isOwnPetition =
+    const isOwnPetition =
         petitionRemoteData &&
         selfResponse &&
         `${petitionRemoteData?.data.created_by}` === `${selfResponse?.data.id}`;
 
-        const isAdmin = !!selfResponse?.meta.token.is_user_admin;
-        const isMod = !!selfResponse?.meta.token.is_user_moderator;
-
-        useEffect(() => {
-            if (!isAuthenticated) {
-                router.push(`/login?next=${encodeURIComponent(`/petitions/${petition_id}/edit`)}`);
-            } else if (!isPetitionLoading && petitionRemoteData && selfResponse) {
-                if (!(isOwnPetition || isAdmin || isMod)) {
-                    router.push(`/petitions/${petition_id}`);
-                    toast({
-                        title: 'You are not authorized to edit this petition',
-                        variant: 'destructive',
-                    });
-                }
+    const isAdmin = !!selfResponse?.meta.token.is_user_admin;
+    const isMod = !!selfResponse?.meta.token.is_user_moderator;
+
+    useEffect(() => {
+        if (!isAuthenticated) {
+            router.push(
+                `/login?next=${encodeURIComponent(`/petitions/${petition_id}/edit`)}`,
+            );
+        } else if (!isPetitionLoading && petitionRemoteData && selfResponse) {
+            if (!(isOwnPetition || isAdmin || isMod)) {
+                router.push(`/petitions/${petition_id}`);
+
+                toast({
+                    title: 'You are not authorized to edit this petition',
+                    variant: 'destructive',
+                });
             }
-        }, [isAuthenticated, isPetitionLoading, petitionRemoteData, selfResponse, isOwnPetition, isAdmin, isMod, router, petition_id]);
-
-        if (!isAuthenticated || (!isPetitionLoading && !(isOwnPetition || isAdmin || isMod))) {
-            return null;
         }
+    }, [
+        isAuthenticated,
+        isPetitionLoading,
+        petitionRemoteData,
+        selfResponse,
+        isOwnPetition,
+        isAdmin,
+        isMod,
+        router,
+        petition_id,
+    ]);
+
+    if (
+        !isAuthenticated ||
+        (!isPetitionLoading && !(isOwnPetition || isAdmin || isMod))
+    ) {
+        return null;
+    }
     return (
         <div className="flex flex-col gap-4 max-w-screen-sm mx-auto pt-5 pb-16 px-4">
             <div className="flex flex-col-reverse gap-6 sm:flex-row sm:gap-2 justify-between py-12 md:py-10">
