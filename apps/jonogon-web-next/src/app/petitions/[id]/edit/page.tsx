'use client';

import {firebaseAuth} from '@/firebase';

export const runtime = 'edge';

import {useCallback, useEffect, useState} from 'react';
import {useMutation} from '@tanstack/react-query';
import {scope} from 'scope-utilities';
import {TrashIcon} from '@radix-ui/react-icons';
import {useAuthState} from '@/auth/token-manager';

import {useParams, useRouter, useSearchParams} from 'next/navigation';
import {trpc} from '@/trpc/client';
import z from 'zod';
import {Label} from '@/components/ui/label';
import {Input} from '@/components/ui/input';
import {Button} from '@/components/ui/button';
import {toast} from '@/components/ui/use-toast';
import {
    AlertDialog,
    AlertDialogAction,
    AlertDialogCancel,
    AlertDialogContent,
    AlertDialogDescription,
    AlertDialogFooter,
    AlertDialogHeader,
    AlertDialogTitle,
    AlertDialogTrigger,
} from '@/components/ui/alert-dialog';

// import {AutoCompleteInput} from '@/components/ui/input-autocomplete';
// import {petitionLocations, petitionTargets} from '@/lib/constants';

export default function EditPetition() {
    const utils = trpc.useUtils();

    const params = useSearchParams();

    const {id: petition_id} = useParams<{id: string}>();
    const router = useRouter();

    const isAuthenticated = useAuthState();

    const {data: selfResponse, isLoading: isLoadingSelf} = trpc.users.getSelf.useQuery(undefined, {
        enabled: !!isAuthenticated,
    });

    const freshValue = params.get('fresh');

    const [attachmentQueue, setAttachmentQueue] = useState<
        {
            type: 'image' | 'attachment';
            file: File;
        }[]
    >([]);

    const removeOne = useCallback(
        (type: 'image' | 'attachment') => {
            setAttachmentQueue((queue) => {
                const lastIndex = queue.findLastIndex(
                    (attachment) => attachment.type === type,
                );

                return queue.filter((_attachment, i) => i !== lastIndex);
            });
        },
        [setAttachmentQueue],
    );

    const {mutate: updatePetition, isLoading: isPetitionSaving} =
        trpc.petitions.update.useMutation({
            onSuccess: async () => {
                await utils.petitions.get.invalidate({id: petition_id});
                router.push(`/petitions/${petition_id}?status=submitted`);
            },
        });

    const {data: petitionRemoteData, isLoading: isPetitionLoading} =
        trpc.petitions.get.useQuery({
            id: petition_id!,
        });

    const [nextPetitionData, setNextPetitionData] = useState<{
        target?: string;
        location?: string;
        title?: string;
        description?: string;
    }>({});

    const petitionData = {
        target:
            nextPetitionData.target ??
            petitionRemoteData?.data.target ??
            undefined,
        location:
            nextPetitionData.location ??
            petitionRemoteData?.data.location ??
            undefined,
        title:
            nextPetitionData.title ??
            petitionRemoteData?.data.title ??
            undefined,
        description:
            nextPetitionData.description ??
            petitionRemoteData?.data.description ??
            undefined,
    };

    const handleUpdateData = useCallback(
        (key: keyof typeof nextPetitionData, val: string) => {
            setNextPetitionData((nextPetitionData) => ({
                ...nextPetitionData,
                [key]: val,
            }));
        },
        [setNextPetitionData],
    );

    const handleUpdatePetition = () => {
        updatePetition({
            id: Number(petition_id),
            data: petitionData,
        });
    };

    const handlePetitionSubmission = () => {
        updatePetition({
            id: Number(petition_id),
            data: petitionData,
            also_submit: true,
        });
    };

    const softDeleteMutation = trpc.petitions.softDeletePetition.useMutation({
        onSuccess: () => {
            // Show success message
            toast({
                title: 'Success',
                description: 'Petition has been successfully deleted.',
                variant: 'destructive',
            });

            // Redirect to home page after a short delay
            setTimeout(() => {
                router.push('/?type=own');
            }, 2000); // Redirect after 2 seconds
        },
    });

    const handleSoftDelete = async () => {
        await softDeleteMutation.mutateAsync({id: Number(petition_id)});
    };

    const {mutate: uploadAttachment} = useMutation({
        mutationFn: async (data: {type: 'image' | 'file'; file: File}) => {
            const user = firebaseAuth().currentUser;

            if (!user) {
                return;
            }

            const search = new URLSearchParams({
                type: data.type,
                filename: data.file.name,
            });

            const response = await fetch(
                process.env.NODE_ENV === 'development'
                    ? `http://${window.location.hostname}:12001/petitions/${petition_id}/attachments?${search}`
                    : `https://core.jonogon.org/petitions/${petition_id}/attachments?${search}`,
                {
                    method: 'POST',
                    headers: {
                        'Content-Type': 'application/octet-stream',
                        Authorization: `Bearer ${await user.getIdToken()}`,
                    },
                    body: data.file,
                },
            );

            return (await response.json()) as {
                message: 'image-added' | 'attachment-added';
            };
        },
        onSuccess: async (response) => {
            if (response?.message === 'image-added') {
                removeOne('image');
            } else {
                removeOne('attachment');
            }

            await utils.petitions.get.invalidate({id: petition_id});
        },
    });

    useEffect(() => {
        if (!attachmentQueue.length) {
            return;
        }

        const attachment = attachmentQueue[attachmentQueue.length - 1];

        uploadAttachment({
            type: attachment.type === 'image' ? 'image' : 'file',
            file: attachment.file,
        });
    }, [attachmentQueue]);

    const {mutate: removeAttachment} =
        trpc.petitions.removeAttachment.useMutation({
            onSuccess: async () => {
                await utils.petitions.get.invalidate({id: petition_id});
            },
        });

    const validation = z
        .object({
            title: z.string().min(3),
            target: z.string().min(3),
            location: z.string().min(3),
            description: z.string().optional(),
        })
        .safeParse(petitionData);

    const isValid = validation.success;
    const validationErrors = !validation.success ? validation.error : undefined;

    const isOwnPetition =
        petitionRemoteData &&
        selfResponse &&
        `${petitionRemoteData?.data.created_by}` === `${selfResponse?.data.id}`;

    const isAdmin = !!selfResponse?.meta.token.is_user_admin;
    const isMod = !!selfResponse?.meta.token.is_user_moderator;

    useEffect(() => {
        if (isAuthenticated === false) {
            router.replace(
                `/login?next=${encodeURIComponent(`/petitions/${petition_id}/edit`)}`,
            );
        }
    }, [isAuthenticated]);

    useEffect(() => {
<<<<<<< HEAD
=======
        if (isPetitionLoading || isLoadingSelf) {
            return;
        }

>>>>>>> b6603ea8
        if (isAuthenticated && !isOwnPetition && !isAdmin) {
            router.push(`/petitions/${petition_id}`);

            toast({
                title: 'You are not authorized to edit this petition',
                variant: 'destructive',
            });
        }
<<<<<<< HEAD
    }, [isAdmin, isOwnPetition]);
=======
    }, [isAdmin, isOwnPetition, isPetitionLoading, isLoadingSelf]);
>>>>>>> b6603ea8

    return (
        <div className="flex flex-col gap-4 max-w-screen-sm mx-auto pt-5 pb-16 px-4">
            <div className="flex flex-col-reverse gap-6 sm:flex-row sm:gap-2 justify-between py-12 md:py-10">
                <h1
                    className={
                        'text-5xl font-regular text-stone-600 leading-0'
                    }>
                    {freshValue ? '✊ Create New দাবি' : '✊ Update দাবি'}
                </h1>
                {freshValue ? (
                    ''
                ) : (
                    <AlertDialog>
                        <AlertDialogTrigger asChild>
                            <Button
                                size={'lg'}
                                disabled={isPetitionSaving}
                                variant={'outline'}>
                                Delete
                            </Button>
                        </AlertDialogTrigger>
                        <AlertDialogContent>
                            <AlertDialogHeader>
                                <AlertDialogTitle>
                                    Are you absolutely sure?
                                </AlertDialogTitle>
                                <AlertDialogDescription>
                                    This action cannot be undone. This will
                                    permanently delete your account and remove
                                    your data from our servers.
                                </AlertDialogDescription>
                            </AlertDialogHeader>
                            <AlertDialogFooter>
                                <AlertDialogCancel>Cancel</AlertDialogCancel>
                                <AlertDialogAction onClick={handleSoftDelete}>
                                    Confirm
                                </AlertDialogAction>
                            </AlertDialogFooter>
                        </AlertDialogContent>
                    </AlertDialog>
                )}
            </div>
            <div className="flex flex-col gap-5 py-4">
                <div className="flex flex-col gap-2">
                    <Label htmlFor="title">
                        <div className={'font-bold text-lg'}>Title *</div>
                        <div className={'text-stone-500'}>
                            আপনার আবেদনের শিরোনাম লিখুন
                        </div>
                    </Label>
                    <Input
                        className="bg-card text-card-foreground text-2xl py-7"
                        id="title"
                        value={petitionData.title ?? ''}
                        onChange={(e) =>
                            handleUpdateData('title', e.target.value)
                        }
                        placeholder="Ex: Make Primary Education Better"
                    />
                </div>
                <div className="flex flex-col gap-2">
                    <Label htmlFor="target">
                        <div className={'font-bold text-lg'}>
                            Who are you petitioning to? *
                        </div>
                        <div className={'text-stone-500'}>
                            আপনি কার কাছে দাবি করছেন?
                        </div>
                    </Label>
                    <Input
                        // options={petitionTargets}
                        className="bg-card text-card-foreground"
                        id="target"
                        value={petitionData.target ?? ''}
                        onChange={(e) =>
                            handleUpdateData('target', e.target.value)
                        }
                        placeholder="Ex: Minister, Ministry, Department, Politician, Prime Minister"
                    />
                </div>
                <div className="flex flex-col gap-2">
                    <Label htmlFor="target">
                        <div className={'font-bold text-lg'}>
                            Area it affects *
                        </div>
                        <div className={'text-stone-500'}>
                            কোন এলাকার মানুষের জন্য প্রযোজ্য?
                        </div>
                    </Label>
                    <Input
                        // options={petitionLocations}
                        id="target"
                        value={petitionData.location ?? ''}
                        className="bg-card text-card-foreground"
                        onChange={(e) =>
                            handleUpdateData('location', e.target.value)
                        }
                        placeholder="Ex: Entire Bangladesh"
                    />
                </div>
                <div className="flex flex-col gap-2">
                    <Label htmlFor="pictures">
                        <div className={'font-bold text-lg'}>
                            Pictures{' '}
                            <span
                                className={'font-light italic text-stone-600'}>
                                (optional)
                            </span>
                        </div>
                        <div className={'text-stone-500'}>
                            কিছু ছবি upload করতে পারেন
                        </div>
                    </Label>
                    <div className={'flex flex-row flex-wrap gap-2'}>
                        <div
                            className={
                                'flex justify-center items-center border-4 w-24 h-20 rounded-lg relative bg-card hover:bg-card/30 cursor-pointer'
                            }>
                            <span
                                className={
                                    'text-5xl text-stone-400 drop-shadow-sm cursor-pointer'
                                }>
                                +
                            </span>
                            <input
                                id={'pictures'}
                                type={'file'}
                                multiple
                                accept={'image/*'}
                                className={
                                    'absolute top-0 left-0 w-full h-full opacity-0 cursor-pointer'
                                }
                                onChange={(ev) => {
                                    setAttachmentQueue((queue) => [
                                        ...queue,
                                        ...scope(ev.target.files).let(
                                            (files) => {
                                                if (!files) {
                                                    return [];
                                                }

                                                const attachments = [];

                                                for (
                                                    let i = 0;
                                                    i < files.length;
                                                    i++
                                                ) {
                                                    const file = files.item(i);

                                                    if (!file) {
                                                        continue;
                                                    }

                                                    attachments.push({
                                                        type: 'image' as const,
                                                        file: file,
                                                    });
                                                }

                                                return attachments;
                                            },
                                        ),
                                    ]);
                                }}
                            />
                        </div>

                        {attachmentQueue
                            .filter((attachment) => attachment.type === 'image')
                            .map((attachment, i) => (
                                <div
                                    key={i}
                                    className={
                                        'flex justify-center items-center border-4 w-24 h-20 rounded-lg'
                                    }>
                                    <div
                                        className={
                                            'animate-spin border-4 border-b-transparent border-l-transparent border-red-500 w-8 h-8 rounded-full'
                                        }></div>
                                </div>
                            ))}

                        {petitionRemoteData?.data?.attachments
                            .filter((attachment) => attachment.type === 'image')
                            .map((attachment) => (
                                <div
                                    key={attachment.id}
                                    className={
                                        'flex justify-center items-center border-4 w-24 h-20 rounded-lg bg-black relative'
                                    }>
                                    <img
                                        src={attachment.thumbnail!!.replace(
                                            '$CORE_HOSTNAME',
                                            window.location.hostname,
                                        )}
                                        alt={attachment.filename}
                                        className={
                                            'w-full h-full object-contain object-center'
                                        }
                                    />
                                    <button
                                        className={
                                            'absolute bottom-1 right-1 bg-red-500/90 text-sm hover:bg-red-600 p-2 rounded-sm'
                                        }
                                        onClick={() =>
                                            removeAttachment({
                                                petition_id: Number(
                                                    petition_id ?? '0',
                                                ),
                                                attachment_id: Number(
                                                    attachment.id,
                                                ),
                                            })
                                        }>
                                        <TrashIcon />
                                    </button>
                                </div>
                            ))}
                    </div>
                </div>
                <div className="flex flex-col gap-2">
                    <Label>
                        <div className={'font-bold text-lg'}>
                            Petition Details
                        </div>
                        <div className={'text-stone-500'}>বিস্তারিত লিখুন</div>
                    </Label>
                    <textarea
                        className={'font-mono p-3 h-48'}
                        placeholder={'Enter Details Here...'}
                        value={petitionData.description ?? ''}
                        onChange={(e) =>
                            handleUpdateData('description', e.target.value)
                        }></textarea>
                </div>
                <div className={'flex flex-row space-x-2'}>
                    <Button
                        className={'flex-1'}
                        size={'lg'}
                        disabled={isPetitionSaving || !isValid}
                        onClick={handlePetitionSubmission}>
                        Submit দাবি
                    </Button>

                    <Button
                        variant={isValid ? 'outline' : 'default'}
                        size={'lg'}
                        disabled={isPetitionSaving}
                        onClick={handleUpdatePetition}>
                        Save Draft
                    </Button>
                </div>
            </div>
        </div>
    );
}<|MERGE_RESOLUTION|>--- conflicted
+++ resolved
@@ -243,13 +243,10 @@
     }, [isAuthenticated]);
 
     useEffect(() => {
-<<<<<<< HEAD
-=======
         if (isPetitionLoading || isLoadingSelf) {
             return;
         }
 
->>>>>>> b6603ea8
         if (isAuthenticated && !isOwnPetition && !isAdmin) {
             router.push(`/petitions/${petition_id}`);
 
@@ -258,11 +255,7 @@
                 variant: 'destructive',
             });
         }
-<<<<<<< HEAD
-    }, [isAdmin, isOwnPetition]);
-=======
     }, [isAdmin, isOwnPetition, isPetitionLoading, isLoadingSelf]);
->>>>>>> b6603ea8
 
     return (
         <div className="flex flex-col gap-4 max-w-screen-sm mx-auto pt-5 pb-16 px-4">
