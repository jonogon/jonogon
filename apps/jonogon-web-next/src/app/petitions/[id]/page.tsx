import {trpcVanilla} from '@/trpc/server';
import Petition from '@/app/petitions/[id]/_page';

export const runtime = 'edge';

<<<<<<< HEAD
import {useEffect, useState} from 'react';
import Markdown from 'react-markdown';
import {ThumbsDown, ThumbsUp} from 'lucide-react';
import {Button} from '@/components/ui/button';
import {ImageCarousel} from './components/ImageCarousel';
import {trpc} from '@/trpc';
import {useAuthState} from '@/auth/token-manager';
import {useParams, useRouter} from 'next/navigation';
import CommentThread from './components/comments/Thread';

export default function Petition() {
    const utils = trpc.useUtils();

    const router = useRouter();
    const isAuthenticated = useAuthState();

    const {data: selfResponse} = trpc.users.getSelf.useQuery(undefined, {
        enabled: !!isAuthenticated,
    });

    const {id: petition_id} = useParams<{id: string}>();

    const {
        data: petition,
        refetch,
        isLoading,
    } = trpc.petitions.get.useQuery({
        id: petition_id!!,
    });

    const [userVote, setUserVote] = useState(0);

    useEffect(() => {
        if (petition) {
            setUserVote(petition?.extras.user_vote ?? 0);
        }
    }, [petition]);

    const thumbsUpMutation = trpc.petitions.vote.useMutation();
    const thumbsDownMutation = trpc.petitions.vote.useMutation();
    const clearVoteMutation = trpc.petitions.clearVote.useMutation();

    const clickThumbsUp = async () => {
        if (!isAuthenticated) {
            redirectToLoginPage();
            return;
        }

        if (userVote == 1) {
            await clearVoteMutation.mutateAsync({
                petition_id: petition_id!!,
            });
            setUserVote(0);
        } else {
            await thumbsUpMutation.mutateAsync({
                petition_id: petition_id!!,
                vote: 'up',
            });
            setUserVote(1);
        }
        refetch();
    };
=======
export default async function PetitionStatic({params}: {params: {id: string}}) {
    const response = await trpcVanilla.petitions.get.query({id: params.id});
    const originalTitle = response.data.title ?? '';
>>>>>>> e989d101

    const title =
        originalTitle.length > 64
            ? `${originalTitle.substring(0, 64)}... - Jonogon`
            : `${originalTitle} - Jonogon`;

    return (
        <>
<<<<<<< HEAD
            <div className="max-w-screen-sm mx-auto px-4 pt-12 mb-28 flex flex-col gap-4">
                {isOwnPetition || isMod || isAdmin ? (
                    <div
                        className={
                            'bg-border px-3 py-2 rounded-lg flex justify-end items-center gap-2'
                        }>
                        {status === 'rejected' ? (
                            <div className={'flex-1'}>
                                <div
                                    className={
                                        'font-bold text-red-500 text-sm'
                                    }>
                                    Your petition was rejected.
                                </div>
                                <div>
                                    {petition?.data.rejection_reason ?? ''}
                                </div>
                            </div>
                        ) : null}
                        {isMod || isAdmin ? (
                            <div className={'flex flex-row gap-2 items-center'}>
                                {status === 'submitted' ? (
                                    <span className={'text-sm'}>
                                        NOT MODERATED YET
                                    </span>
                                ) : null}
                                {status === 'approved' ? (
                                    <Button
                                        size={'sm'}
                                        intent={'success'}
                                        onClick={() =>
                                            window.confirm(
                                                'You sure you wanna elevate to this some next level shizz?',
                                            ) &&
                                            formalize({
                                                petition_id:
                                                    Number(petition_id),
                                            })
                                        }>
                                        Formalize
                                    </Button>
                                ) : null}
                                {status === 'submitted' ||
                                status === 'rejected' ? (
                                    <Button
                                        size={'sm'}
                                        intent={'success'}
                                        onClick={() =>
                                            window.confirm(
                                                'You sure you wanna approve?',
                                            ) &&
                                            approve({
                                                petition_id:
                                                    Number(petition_id),
                                            })
                                        }>
                                        Approve
                                    </Button>
                                ) : null}
                                {status !== 'rejected' && status !== 'draft' ? (
                                    <Button
                                        size={'sm'}
                                        intent={'default'}
                                        onClick={() => {
                                            const rejectionReason =
                                                window.prompt(
                                                    'Why you rejecting? (leave empty to cancel)',
                                                );

                                            rejectionReason &&
                                                reject({
                                                    petition_id:
                                                        Number(petition_id),
                                                    reason: rejectionReason,
                                                });
                                        }}>
                                        Reject
                                    </Button>
                                ) : null}
                            </div>
                        ) : null}

                        {isOwnPetition || isAdmin ? (
                            <Button
                                size={'sm'}
                                onClick={() =>
                                    router.push(
                                        `/petitions/${petition_id}/edit`,
                                    )
                                }>
                                Edit দাবি
                            </Button>
                        ) : null}
                    </div>
                ) : null}

                <div className={'space-x-1 text-lg text-stone-500'}>
                    <time
                        dateTime={
                            petition?.data.created_at
                                ? new Date(
                                      petition.data.created_at,
                                  ).toISOString()
                                : ''
                        }
                        suppressHydrationWarning>
                        {petition?.data.created_at
                            ? new Date(
                                  petition.data.created_at,
                              ).toLocaleDateString('en-GB', {
                                  year: 'numeric',
                                  month: 'long',
                                  day: 'numeric',
                              })
                            : 'UNKNOWN DATE'}
                        {','}
                    </time>
                    <span className={'italic font-semibold'}>
                        {petition?.extras.user.name ?? ''}
                    </span>
                    <span>—</span>
                    <span>To</span>
                    <span className={'italic font-semibold'}>
                        {petition?.data.target ?? 'UNKNOWN MINISTRY'}.
                    </span>
                </div>
                <h1 className="text-4xl font-bold font-serif">
                    {petition?.data.title ?? 'Untiled Petition'}
                </h1>
                <div className="space-x-2 border-l-4 pl-4 text-neutral-700 text-lg">
                    <span>It affects</span>
                    <span className={'italic font-semibold'}>
                        {petition?.data.location ?? 'SOMEONE, SOMEWHERE'}.
                    </span>
                </div>
                <ImageCarousel />
                {petition?.data.description && (
                    <Markdown>
                        {petition.data.description ?? 'No description yet.'}
                    </Markdown>
                )}
                <CommentThread />
            </div>

            <div className="fixed bottom-0 left-0 w-full py-2 bg-background z-20 px-4">
                <div
                    className={
                        'w-full mx-auto max-w-screen-sm flex flex-row space-x-2'
                    }>
                    <Button
                        variant={
                            userVote === 1 || userVote === 0
                                ? 'default'
                                : 'outline'
                        }
                        intent={'success'}
                        size={'lg'}
                        className="flex-1 w-full"
                        onClick={clickThumbsUp}>
                        {status === 'formalized' ? (
                            <>
                                <p className="ml-2">{upvoteCount} — VOTE</p>
                            </>
                        ) : (
                            <>
                                <ThumbsUp size={20} />{' '}
                                <p className="ml-2">{upvoteCount}</p>
                            </>
                        )}
                    </Button>
                    <Button
                        variant={
                            userVote === -1 || userVote === 0
                                ? 'default'
                                : 'outline'
                        }
                        intent={'default'}
                        className="flex-1 w-full"
                        size={'lg'}
                        onClick={clickThumbsDown}>
                        <ThumbsDown size={20} />{' '}
                        <p className="ml-2">{downvoteCount}</p>
                    </Button>
                </div>
            </div>
=======
            <title>{title}</title>
            <Petition />
>>>>>>> e989d101
        </>
    );
}<|MERGE_RESOLUTION|>--- conflicted
+++ resolved
@@ -3,74 +3,9 @@
 
 export const runtime = 'edge';
 
-<<<<<<< HEAD
-import {useEffect, useState} from 'react';
-import Markdown from 'react-markdown';
-import {ThumbsDown, ThumbsUp} from 'lucide-react';
-import {Button} from '@/components/ui/button';
-import {ImageCarousel} from './components/ImageCarousel';
-import {trpc} from '@/trpc';
-import {useAuthState} from '@/auth/token-manager';
-import {useParams, useRouter} from 'next/navigation';
-import CommentThread from './components/comments/Thread';
-
-export default function Petition() {
-    const utils = trpc.useUtils();
-
-    const router = useRouter();
-    const isAuthenticated = useAuthState();
-
-    const {data: selfResponse} = trpc.users.getSelf.useQuery(undefined, {
-        enabled: !!isAuthenticated,
-    });
-
-    const {id: petition_id} = useParams<{id: string}>();
-
-    const {
-        data: petition,
-        refetch,
-        isLoading,
-    } = trpc.petitions.get.useQuery({
-        id: petition_id!!,
-    });
-
-    const [userVote, setUserVote] = useState(0);
-
-    useEffect(() => {
-        if (petition) {
-            setUserVote(petition?.extras.user_vote ?? 0);
-        }
-    }, [petition]);
-
-    const thumbsUpMutation = trpc.petitions.vote.useMutation();
-    const thumbsDownMutation = trpc.petitions.vote.useMutation();
-    const clearVoteMutation = trpc.petitions.clearVote.useMutation();
-
-    const clickThumbsUp = async () => {
-        if (!isAuthenticated) {
-            redirectToLoginPage();
-            return;
-        }
-
-        if (userVote == 1) {
-            await clearVoteMutation.mutateAsync({
-                petition_id: petition_id!!,
-            });
-            setUserVote(0);
-        } else {
-            await thumbsUpMutation.mutateAsync({
-                petition_id: petition_id!!,
-                vote: 'up',
-            });
-            setUserVote(1);
-        }
-        refetch();
-    };
-=======
 export default async function PetitionStatic({params}: {params: {id: string}}) {
     const response = await trpcVanilla.petitions.get.query({id: params.id});
     const originalTitle = response.data.title ?? '';
->>>>>>> e989d101
 
     const title =
         originalTitle.length > 64
@@ -79,196 +14,8 @@
 
     return (
         <>
-<<<<<<< HEAD
-            <div className="max-w-screen-sm mx-auto px-4 pt-12 mb-28 flex flex-col gap-4">
-                {isOwnPetition || isMod || isAdmin ? (
-                    <div
-                        className={
-                            'bg-border px-3 py-2 rounded-lg flex justify-end items-center gap-2'
-                        }>
-                        {status === 'rejected' ? (
-                            <div className={'flex-1'}>
-                                <div
-                                    className={
-                                        'font-bold text-red-500 text-sm'
-                                    }>
-                                    Your petition was rejected.
-                                </div>
-                                <div>
-                                    {petition?.data.rejection_reason ?? ''}
-                                </div>
-                            </div>
-                        ) : null}
-                        {isMod || isAdmin ? (
-                            <div className={'flex flex-row gap-2 items-center'}>
-                                {status === 'submitted' ? (
-                                    <span className={'text-sm'}>
-                                        NOT MODERATED YET
-                                    </span>
-                                ) : null}
-                                {status === 'approved' ? (
-                                    <Button
-                                        size={'sm'}
-                                        intent={'success'}
-                                        onClick={() =>
-                                            window.confirm(
-                                                'You sure you wanna elevate to this some next level shizz?',
-                                            ) &&
-                                            formalize({
-                                                petition_id:
-                                                    Number(petition_id),
-                                            })
-                                        }>
-                                        Formalize
-                                    </Button>
-                                ) : null}
-                                {status === 'submitted' ||
-                                status === 'rejected' ? (
-                                    <Button
-                                        size={'sm'}
-                                        intent={'success'}
-                                        onClick={() =>
-                                            window.confirm(
-                                                'You sure you wanna approve?',
-                                            ) &&
-                                            approve({
-                                                petition_id:
-                                                    Number(petition_id),
-                                            })
-                                        }>
-                                        Approve
-                                    </Button>
-                                ) : null}
-                                {status !== 'rejected' && status !== 'draft' ? (
-                                    <Button
-                                        size={'sm'}
-                                        intent={'default'}
-                                        onClick={() => {
-                                            const rejectionReason =
-                                                window.prompt(
-                                                    'Why you rejecting? (leave empty to cancel)',
-                                                );
-
-                                            rejectionReason &&
-                                                reject({
-                                                    petition_id:
-                                                        Number(petition_id),
-                                                    reason: rejectionReason,
-                                                });
-                                        }}>
-                                        Reject
-                                    </Button>
-                                ) : null}
-                            </div>
-                        ) : null}
-
-                        {isOwnPetition || isAdmin ? (
-                            <Button
-                                size={'sm'}
-                                onClick={() =>
-                                    router.push(
-                                        `/petitions/${petition_id}/edit`,
-                                    )
-                                }>
-                                Edit দাবি
-                            </Button>
-                        ) : null}
-                    </div>
-                ) : null}
-
-                <div className={'space-x-1 text-lg text-stone-500'}>
-                    <time
-                        dateTime={
-                            petition?.data.created_at
-                                ? new Date(
-                                      petition.data.created_at,
-                                  ).toISOString()
-                                : ''
-                        }
-                        suppressHydrationWarning>
-                        {petition?.data.created_at
-                            ? new Date(
-                                  petition.data.created_at,
-                              ).toLocaleDateString('en-GB', {
-                                  year: 'numeric',
-                                  month: 'long',
-                                  day: 'numeric',
-                              })
-                            : 'UNKNOWN DATE'}
-                        {','}
-                    </time>
-                    <span className={'italic font-semibold'}>
-                        {petition?.extras.user.name ?? ''}
-                    </span>
-                    <span>—</span>
-                    <span>To</span>
-                    <span className={'italic font-semibold'}>
-                        {petition?.data.target ?? 'UNKNOWN MINISTRY'}.
-                    </span>
-                </div>
-                <h1 className="text-4xl font-bold font-serif">
-                    {petition?.data.title ?? 'Untiled Petition'}
-                </h1>
-                <div className="space-x-2 border-l-4 pl-4 text-neutral-700 text-lg">
-                    <span>It affects</span>
-                    <span className={'italic font-semibold'}>
-                        {petition?.data.location ?? 'SOMEONE, SOMEWHERE'}.
-                    </span>
-                </div>
-                <ImageCarousel />
-                {petition?.data.description && (
-                    <Markdown>
-                        {petition.data.description ?? 'No description yet.'}
-                    </Markdown>
-                )}
-                <CommentThread />
-            </div>
-
-            <div className="fixed bottom-0 left-0 w-full py-2 bg-background z-20 px-4">
-                <div
-                    className={
-                        'w-full mx-auto max-w-screen-sm flex flex-row space-x-2'
-                    }>
-                    <Button
-                        variant={
-                            userVote === 1 || userVote === 0
-                                ? 'default'
-                                : 'outline'
-                        }
-                        intent={'success'}
-                        size={'lg'}
-                        className="flex-1 w-full"
-                        onClick={clickThumbsUp}>
-                        {status === 'formalized' ? (
-                            <>
-                                <p className="ml-2">{upvoteCount} — VOTE</p>
-                            </>
-                        ) : (
-                            <>
-                                <ThumbsUp size={20} />{' '}
-                                <p className="ml-2">{upvoteCount}</p>
-                            </>
-                        )}
-                    </Button>
-                    <Button
-                        variant={
-                            userVote === -1 || userVote === 0
-                                ? 'default'
-                                : 'outline'
-                        }
-                        intent={'default'}
-                        className="flex-1 w-full"
-                        size={'lg'}
-                        onClick={clickThumbsDown}>
-                        <ThumbsDown size={20} />{' '}
-                        <p className="ml-2">{downvoteCount}</p>
-                    </Button>
-                </div>
-            </div>
-=======
             <title>{title}</title>
             <Petition />
->>>>>>> e989d101
         </>
     );
 }