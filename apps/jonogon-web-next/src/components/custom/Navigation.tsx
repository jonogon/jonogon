'use client';

import {Avatar, AvatarFallback, AvatarImage} from '@radix-ui/react-avatar';
import {useEffect, useState} from 'react';
import {PiSignOutLight} from 'react-icons/pi';
import {buttonVariants} from '../ui/button';
import {
    DropdownMenu,
    DropdownMenuContent,
    DropdownMenuItem,
    DropdownMenuTrigger,
} from '../ui/dropdown-menu';
import {useAuthState} from '@/auth/token-manager';
import {trpc} from '@/trpc/client';
import Link from 'next/link';
<<<<<<< HEAD
import {usePathname, useRouter} from 'next/navigation';
=======

import {useRouter} from 'next/navigation';
>>>>>>> b62a2d88
import {signOut} from 'firebase/auth';
import {firebaseAuth} from '@/firebase';
import QuestionMarkCircleIcon from '@heroicons/react/24/outline/QuestionMarkCircleIcon';
import {Dialog, DialogClose, DialogContent, DialogTrigger} from '../ui/dialog';
import About from './About';
import {DialogTitle} from '@radix-ui/react-dialog';
import {X} from 'lucide-react';

const Navigation = () => {
    const router = useRouter();
    const pathName = usePathname();

    const isAuthenticated = useAuthState();
    const [aboutModalOpen, setAboutModealOpen] = useState(false);

    const {data: selfDataResponse} = trpc.users.getSelf.useQuery(undefined, {
        enabled: !!isAuthenticated,
    });

    const id = parseInt(`${selfDataResponse?.data.id ?? '0'}`);

    useEffect(() => {
        if (selfDataResponse?.data.name === null) {
            router.replace('/profile/edit');
        }
    }, [selfDataResponse?.data.name]);

    return (
        <div className="border-b border-neutral-300 fixed w-full top-0 left-0 z-[50] bg-background">
            <nav className="max-w-screen-sm mx-auto h-20 flex items-center justify-between px-4">
                <Link href="/" className="flex items-center gap-2">
                    <img src="/images/icon.svg" alt="logo" className="w-12" />
                    <div className={'flex flex-col -space-y-2'}>
                        <span className="text-3xl font-black">জনগণ</span>
                        <span className="text-neutral-600">
                            সবার দাবির প্লাটফর্ম
                        </span>
                    </div>
                </Link>
                <div className="flex gap-4 items-center">
                    <Dialog
                        open={aboutModalOpen}
                        onOpenChange={setAboutModealOpen}>
                        <DialogTrigger asChild>
                            <QuestionMarkCircleIcon
                                className={`w-8 h-8 text-red-500`}
                            />
                        </DialogTrigger>
                        <DialogContent className="bg-red-500 border-none w-full md:w-11/12 max-w-none overflow-y-auto max-h-[100vh] ">
                            <DialogTitle className="text-2xl font-medium text-white">
                                About Us
                            </DialogTitle>
                            <About setOpen={setAboutModealOpen} />
                        </DialogContent>
                    </Dialog>
                    {isAuthenticated ? (
                        <DropdownMenu>
                            <DropdownMenuTrigger>
                                <Avatar className="rounded-full overflow-hidden">
                                    <AvatarImage
                                        className={
                                            'border-4 rounded-full w-12 h-12'
                                        }
                                        src={(
                                            selfDataResponse?.data
                                                .picture_url ??
                                            `https://static.jonogon.org/placeholder-images/${((id + 1) % 11) + 1}.jpg`
                                        ).replace(
                                            '$CORE_HOSTNAME',
                                            window.location.hostname,
                                        )}
                                    />
                                    <AvatarFallback>CN</AvatarFallback>
                                </Avatar>
                            </DropdownMenuTrigger>
                            <DropdownMenuContent
                                align="end"
                                onCloseAutoFocus={(e) => e.preventDefault()}>
                                <DropdownMenuItem
                                    onSelect={() => {
                                        router.push('/profile/edit');
                                    }}>
                                    Edit Profile
                                </DropdownMenuItem>
                                <DropdownMenuItem
                                    onSelect={() => {
                                        router.push('/?type=own');
                                    }}>
                                    My Petitions
                                </DropdownMenuItem>
                                <DropdownMenuItem
                                    className="flex items-center justify-between"
                                    onSelect={async () => {
                                        await signOut(firebaseAuth());

                                        router.push('/');
                                    }}>
                                    <span>Sign Out</span>
                                    <PiSignOutLight />
                                </DropdownMenuItem>
                            </DropdownMenuContent>
                        </DropdownMenu>
                    ) : isAuthenticated === false && pathName !== '/petition/draft' ? (
                        <>
                            <Link
                                className={buttonVariants({
                                    variant: 'default',
                                })}
                                href={'/login'}>
                                Login
                            </Link>
                        </>
                    ) : (
                        <></>
                    )}
                </div>
            </nav>
        </div>
    );
};

export default Navigation;<|MERGE_RESOLUTION|>--- conflicted
+++ resolved
@@ -13,12 +13,10 @@
 import {useAuthState} from '@/auth/token-manager';
 import {trpc} from '@/trpc/client';
 import Link from 'next/link';
-<<<<<<< HEAD
-import {usePathname, useRouter} from 'next/navigation';
-=======
 
+import {usePathname} from 'next/navigation';
 import {useRouter} from 'next/navigation';
->>>>>>> b62a2d88
+
 import {signOut} from 'firebase/auth';
 import {firebaseAuth} from '@/firebase';
 import QuestionMarkCircleIcon from '@heroicons/react/24/outline/QuestionMarkCircleIcon';
@@ -121,7 +119,8 @@
                                 </DropdownMenuItem>
                             </DropdownMenuContent>
                         </DropdownMenu>
-                    ) : isAuthenticated === false && pathName !== '/petition/draft' ? (
+                    ) : isAuthenticated === false &&
+                      pathName !== '/petition/draft' ? (
                         <>
                             <Link
                                 className={buttonVariants({
