--- conflicted
+++ resolved
@@ -246,12 +246,9 @@
       react-type-animation:
         specifier: ^3.2.0
         version: 3.2.0(prop-types@15.8.1)(react-dom@18.3.1(react@18.3.1))(react@18.3.1)
-<<<<<<< HEAD
-=======
       remark-gfm:
         specifier: ^4.0.0
         version: 4.0.0
->>>>>>> 94ce3ba5
       scope-utilities:
         specifier: 1.2.2
         version: 1.2.2
